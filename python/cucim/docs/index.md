--- conflicted
+++ resolved
@@ -18,11 +18,7 @@
 
 # cuCIM Documentation
 
-<<<<<<< HEAD
-Current latest version is [Version 22.08.01](release_notes/v22.08.01.md).
-=======
 Current latest version is [Version 22.10.00](release_notes/v22.10.00.md).
->>>>>>> 5cad8d36
 
 **cuCIM** a toolkit to provide GPU accelerated I/O, image  processing & computer vision primitives for N-Dimensional images with a focus on biomedical imaging.
 
